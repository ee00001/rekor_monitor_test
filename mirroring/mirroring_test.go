--- conflicted
+++ resolved
@@ -51,17 +51,11 @@
 
 func TestComputeRoot(t *testing.T) {
 	viper.Set("rekorServerURL", "https://api.sigstore.dev")
-<<<<<<< HEAD
+
 	viper.Set("tree_file_directory", ".tree")
 	viper.Set("metadata_file_directory", ".metadata")
 	f, err := ioutil.ReadFile(".tree")
-=======
-	viper.Set("tree_file_dir", ".tree")
-	viper.Set("metadata_file_dir", ".metadata")
 
-	// the .tree file is not an json array instead it have one json per line
-	f, err := os.Open(".tree")
->>>>>>> 9e5ac874
 	if err != nil {
 		t.Errorf("%s\n", err)
 		return
@@ -112,8 +106,7 @@
 		}*/
 }
 
-<<<<<<< HEAD
-=======
+
 // TODO: commented out missing FullAudit func
 // func TestFullAudit(t *testing.T) {
 // 	viper.Set("rekorServerURL", "https://api.sigstore.dev")
@@ -125,7 +118,6 @@
 // 	}
 // }
 
->>>>>>> 9e5ac874
 /*func TestGetLogEntryByIndex(t *testing.T) {
 	viper.Set("rekorServerURL", "https://api.sigstore.dev")
 	ix, entry, err := rekorclient.GetLogEntryByIndex(10)
